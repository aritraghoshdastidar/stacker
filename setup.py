--- conflicted
+++ resolved
@@ -7,21 +7,12 @@
 src_dir = os.path.dirname(__file__)
 
 install_requires = [
-<<<<<<< HEAD
-    "troposphere>=1.6.0",
-    "boto3>=1.3.1",
-    "botocore>=1.4.38",
-    "PyYAML>=3.11",
-    "awacs>=0.5.3",
-    "colorama==0.3.7",
-=======
     "troposphere~=1.8.0",
     "boto3~=1.3.1",
     "botocore~=1.4.38",
     "PyYAML~=3.11",
     "awacs~=0.6.0",
     "colorama~=0.3.7",
->>>>>>> 9777fc49
 ]
 
 tests_require = [
