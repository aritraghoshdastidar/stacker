class InvalidLookupCombination(Exception):

    def __init__(self, lookup, lookups, value, *args, **kwargs):
        message = (
            "Lookup: \"{}\" has non-string return value, must be only lookup "
            "present (not {}) in \"{}\""
        ).format(lookup.raw, len(lookups), value)
<<<<<<< HEAD
        super(InvalidLookupCombination, self).__init__(message, *args,
=======
        super(InvalidLookupCombination, self).__init__(message,
                                                       *args,
>>>>>>> 8dd778a4
                                                       **kwargs)


class UnknownLookupType(Exception):

    def __init__(self, lookup, *args, **kwargs):
        message = "Unknown lookup type: \"{}\"".format(lookup.type)
        super(UnknownLookupType, self).__init__(message, *args, **kwargs)


class UnresolvedVariables(Exception):

    def __init__(self, blueprint_name, *args, **kwargs):
        message = "Blueprint: \"%s\" hasn't resolved it's variables" % (
            blueprint_name)
        super(UnresolvedVariables, self).__init__(message, *args, **kwargs)


class UnresolvedVariable(Exception):

<<<<<<< HEAD
    def __init__(self, blueprint_name, variable, *args, **kwargs):
        message = (
            "Variable \"%s\" in blueprint \"%s\" hasn't been resolved" % (
                variable.name, blueprint_name
            )
        )
=======
    def __init__(self, blueprint, variable, *args, **kwargs):
        message = (
            "Variable \"%s\" in blueprint \"%s\" hasn't been resolved"
        ) % (variable.name, blueprint.name)
>>>>>>> 8dd778a4
        super(UnresolvedVariable, self).__init__(message, *args, **kwargs)


class MissingVariable(Exception):

    def __init__(self, blueprint_name, variable_name, *args, **kwargs):
        message = "Variable \"%s\" in blueprint \"%s\" is missing" % (
            variable_name, blueprint_name)
        super(MissingVariable, self).__init__(message, *args, **kwargs)


class VariableTypeRequired(Exception):

    def __init__(self, blueprint_name, variable_name, *args, **kwargs):
        message = (
            "Variable \"%s\" in blueprint \"%s\" does not have a type" % (
                variable_name, blueprint_name)
        )
        super(VariableTypeRequired, self).__init__(message, *args, **kwargs)


class StackDoesNotExist(Exception):

    def __init__(self, stack_name, *args, **kwargs):
        message = "Stack: \"%s\" does not exist in outputs" % (stack_name,)
        super(StackDoesNotExist, self).__init__(message, *args, **kwargs)


class MissingParameterException(Exception):

    def __init__(self, parameters, *args, **kwargs):
        self.parameters = parameters
        message = "Missing required cloudformation parameters: %s" % (
            ", ".join(parameters),
        )
        super(MissingParameterException, self).__init__(message, *args,
                                                        **kwargs)


class MissingLocalParameterException(Exception):

    def __init__(self, parameter, *args, **kwargs):
        self.parameter = parameter
        message = "Missing required local parameter: %s" % parameter
        super(MissingLocalParameterException, self).__init__(message, *args,
                                                             **kwargs)


class OutputDoesNotExist(Exception):

    def __init__(self, stack_name, output, *args, **kwargs):
        self.stack_name = stack_name
        self.output = output

        message = "Output %s does not exist on stack %s" % (output,
                                                            stack_name)
        super(OutputDoesNotExist, self).__init__(message, *args, **kwargs)


class MissingEnvironment(Exception):

    def __init__(self, key, *args, **kwargs):
        self.key = key
        message = "Environment missing key %s." % (key,)
        super(MissingEnvironment, self).__init__(message, *args, **kwargs)


class ImproperlyConfigured(Exception):

    def __init__(self, cls, error, *args, **kwargs):
        message = "Class \"%s\" is improperly configured: %s" % (
            cls,
            error,
        )
        super(ImproperlyConfigured, self).__init__(message, *args, **kwargs)


class StackDidNotChange(Exception):
    """Exception raised when there are no changes to be made by the
    provider.
    """


class CancelExecution(Exception):
    """Exception raised when we want to cancel executing the plan."""


class ValidatorError(Exception):
    """Used for errors raised by custom validators of blueprint variables.
    """
    def __init__(self, variable, validator, value, exception=None):
        self.variable = variable
        self.validator = validator
        self.value = value
        self.exception = exception
        self.message = ("Validator '%s' failed for variable '%s' with value "
                        "'%s'") % (self.validator, self.variable, self.value)

        if self.exception:
            self.message += ": %s: %s" % (self.exception.__class__.__name__,
                                          str(self.exception))

    def __str__(self):
        return self.message<|MERGE_RESOLUTION|>--- conflicted
+++ resolved
@@ -5,12 +5,8 @@
             "Lookup: \"{}\" has non-string return value, must be only lookup "
             "present (not {}) in \"{}\""
         ).format(lookup.raw, len(lookups), value)
-<<<<<<< HEAD
-        super(InvalidLookupCombination, self).__init__(message, *args,
-=======
         super(InvalidLookupCombination, self).__init__(message,
                                                        *args,
->>>>>>> 8dd778a4
                                                        **kwargs)
 
 
@@ -31,19 +27,12 @@
 
 class UnresolvedVariable(Exception):
 
-<<<<<<< HEAD
     def __init__(self, blueprint_name, variable, *args, **kwargs):
         message = (
             "Variable \"%s\" in blueprint \"%s\" hasn't been resolved" % (
                 variable.name, blueprint_name
             )
         )
-=======
-    def __init__(self, blueprint, variable, *args, **kwargs):
-        message = (
-            "Variable \"%s\" in blueprint \"%s\" hasn't been resolved"
-        ) % (variable.name, blueprint.name)
->>>>>>> 8dd778a4
         super(UnresolvedVariable, self).__init__(message, *args, **kwargs)
 
 
