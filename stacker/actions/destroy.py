--- conflicted
+++ resolved
@@ -65,21 +65,12 @@
         return plan
 
     def _destroy_stack(self, stack, **kwargs):
-        provider_stack = self.provider.get_stack(stack.fqn)
         logger.debug("Destroying stack: %s", stack.fqn)
 
-        if (('NotificationARNs' not in provider_stack) or
-                (not provider_stack['NotificationARNs'])):
-            raise DestoryWithoutNotificationQueue(stack.fqn)
-
         try:
-            self.set_listener_topic_arn(provider_stack['NotificationARNs'][0])
-            self.provider.destroy_stack(stack.fqn)
+            provider_stack = self.provider.get_stack(stack.fqn)
         except StackDoesNotExist:
             return SkippedStatus()
-
-<<<<<<< HEAD
-        logger.debug("Destroying stack: %s", stack.fqn)
 
         if (('NotificationARNs' not in provider_stack) or
                 (not provider_stack['NotificationARNs'])):
@@ -89,8 +80,6 @@
             provider_stack['NotificationARNs'][0]
         )
         self.provider.destroy_stack(stack.fqn)
-=======
->>>>>>> 29660721
         return DestroyingStatus
 
     def pre_run(self, outline=False, *args, **kwargs):
